--- conflicted
+++ resolved
@@ -40,190 +40,7 @@
     </header>
     <div class="container">
 
-<<<<<<< HEAD
-        Some renderers expect to be called on HTML tables, in which
-        case you would use:
-
-        <table class="data">
-        </table>
-
-      </section>
-      -->
-
-      <div id="main_data">
-        {% include error.html %}
-        <section id="realtime"
-          data-block="realtime"
-          data-source="{{ data_url }}/realtime.json"
-          data-refresh="15">
-          <h2 id="current_visitors" class="data">...</h2>
-          <div class="chart_subtitle">people on government websites now</div>
-        </section>
-
-        <section class="section_headline visits_today">
-          <h3>Visits Today</h3>
-          <h4>Eastern Time</h4>
-        </section>
-        <section id="time_series"
-          data-block="today"
-          data-source="{{ data_url }}/today.json"
-          data-refresh="15">
-          <svg class="data time-series">
-          </svg>
-        </section>
-
-        <section class="section_headline">
-          <h3>Visits in the Past 90 Days</h3>
-        </section>
-
-        <section class="section_subheadline">
-          There were <span id="total_visitors" class="data">...</span> visits over the past 90 days.
-        </section>
-
-        <section id="devices" class="three_column"
-          data-block="devices"
-          data-source="{{ data_url }}/devices.json">
-          <h4>Devices</h4>
-          <figure id="chart_device_types">
-            <div class="data bar-chart">
-            </div>
-          </figure>
-        </section>
-
-        <section id="browsers" class="three_column">
-          <h4>Browsers</h4>
-
-          <figure id="chart_browsers"
-            data-block="browsers"
-            data-source="{{ data_url }}/browsers.json">
-            <div class="data bar-chart">
-            </div>
-          </figure>
-
-          <figure id="chart_ie"
-            data-block="ie"
-            data-source="{{ data_url }}/ie.json"
-            data-scale-to-parent="true">
-            <h4>Internet Explorer</h4>
-            <div class="data bar-chart">
-            </div>
-          </figure>
-        </section>
-
-        <section id="operating_systems" class="three_column">
-          <h4>Operating Systems</h4>
-
-          <figure id="chart_os"
-            data-block="os"
-            data-source="{{ data_url }}/os.json">
-            <div class="data bar-chart">
-            </div>
-          </figure>
-
-          <figure id="chart_windows"
-            data-block="windows"
-            data-source="{{ data_url }}/windows.json"
-            data-scale-to-parent="true">
-            <h4>Windows</h4>
-            <div class="data bar-chart">
-            </div>
-          </figure>
-        </section>
-
-        <!-- forces section to wrap, couldn't find a better way -->
-        <div style="clear: both"></div>
-
-        <section class="section_headline">
-          <h3>Visitor Locations Right Now</h3>
-        </section>
-
-        <section id="cities" class="three_column"
-          data-block="cities"
-          data-source="{{ data_url }}/top-cities-realtime.json">
-          <h4>Cities</h4>
-          <figure id="chart_top-cities-90-days">
-            <div class="data bar-chart">
-            </div>
-          </figure>
-        </section>
-
-        <section id="countries" class="three_column">
-          <h4>Countries</h4>
-
-          <figure id="chart_us"
-            data-block="countries"
-            data-source="{{ data_url }}/top-countries-realtime.json">
-            <div class="data bar-chart">
-            </div>
-          </figure>
-
-          <figure id="chart_countries"
-            data-block="international_visits"
-            data-source="{{ data_url }}/top-countries-realtime.json">
-            <h4>International</h4>
-            <div class="data bar-chart">
-            </div>
-          </figure>
-        </section>
-
-      </div>
-
-      <div id="secondary_data">
-        <section id="top_100_table">
-
-          <!-- see: http://heydonworks.com/practical_aria_examples/ -->
-          <h3>Top Pages and Domains</h3>
-          <ul class="pills" role="tablist">
-            <li><a role="tab" data-type="Pages" aria-selected="true" href="#top-pages-realtime" class="site-nav">Now</a></li>
-            <li><a role="tab" data-type="Domains" href="#top-pages-7-days" class="site-nav">7 Days</a></li>
-            <li><a role="tab" data-type="Domains" href="#top-pages-30-days" class="site-nav">30 Days</a></li>
-          </ul>
-
-          <figure class="top-pages" id="top-pages-realtime" role="tabpanel"
-            data-block="top-pages-realtime"
-            data-source="{{ data_url }}/top-pages-realtime.json"
-            data-refresh="15">
-              <h5><em>People on a <strong>single, specific page</strong> now.  We only count pages with at least 10 people on the page. <a href="{{ data_url }}/all-pages-realtime.csv">Download the full dataset.</a></em></h5>
-            <div class="data bar-chart">
-            </div>
-          </figure>
-
-          <figure class="top-pages" id="top-pages-7-days" role="tabpanel"
-            data-block="top-pages"
-            data-source="{{ data_url }}/top-domains-7-days.json">
-            <h5><em>Visits over the last week to <strong>domains</strong>, including traffic to all pages within that domain.</em></h5>
-            <div class="data bar-chart">
-            </div>
-          </figure>
-
-          <figure class="top-pages" id="top-pages-30-days" role="tabpanel"
-            data-block="top-pages"
-            data-source="{{ data_url }}/top-domains-30-days.json">
-            <h5><em>Visits over the last month to <strong>domains</strong>, including traffic to all pages within that domain. We only count pages with at least 1,000 visits in the last month. <a href="{{ data_url }}/all-domains-30-days.csv">Download the full dataset.</a></em></h5>
-            <div class="data bar-chart">
-            </div>
-          </figure>
-
-        </section>
-
-        <section id="top_downloads_table">
-
-          <h3>Top Downloads</h3>
-          <h5><em>Total file downloads yesterday on government domains.</em></h5>
-          <figure id="top-downloads"
-            data-block="top-downloads"
-            data-source="{{ data_url }}/top-downloads-yesterday.json">
-            <div class="data bar-chart">
-            </div>
-          </figure>
-
-        </section>
-      </div>
-
-      {% include footer.html %}
-=======
       {{ content }}
->>>>>>> b5f0a00b
 
     </div>
     {% include footer.html %}

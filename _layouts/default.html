--- conflicted
+++ resolved
@@ -4,15 +4,14 @@
   {% if page.url == '/' or page.url == '/data/' %} {% assign page_title = '' %}
   {% else %} {% capture page_title %} - {{ page.name }}{% endcapture %} {% endif
   %} {% include head.html %}
+  {% if page.url == '/' or page.url == '/data/' %} {% assign page_title = '' %}
+  {% else %} {% capture page_title %} - {{ page.name }}{% endcapture %} {% endif
+  %} {% include head.html %}
 
   <body>
     {% include gtm_iframe.html %}
-<<<<<<< HEAD
     {% include banner.html %}
     <header class="analytics-header">
-=======
-    <header>
->>>>>>> 840b0065
       <div class="inner clearfix">
         <h1>
           <a href="/" class="external-link">
@@ -57,11 +56,7 @@
         {% endunless %} {% endif %}
       </div>
     </header>
-<<<<<<< HEAD
     <div class="grid-row">{% include error.html %} {{ content }}</div>
-=======
-    <div class="container">{% include error.html %} {{ content }}</div>
->>>>>>> 840b0065
     {% include footer.html %}
   </body>
 

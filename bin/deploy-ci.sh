#!/bin/bash

set -e

<<<<<<< HEAD
app=${1:-analytics}

# Install CF
curl https://s3-us-west-1.amazonaws.com/cf-cli-releases/releases/v6.46.1/cf-cli_6.46.1_linux_x86-64.tgz | tar xzvf -
sudo mv cf /usr/local/bin/cf
=======
if [ "${CIRCLE_BRANCH}" == "master" ]; then
  # Log into cloud.gov
  cf api api.fr.cloud.gov
  cf login -u $CF_USERNAME -p $CF_PASSWORD -o gsa-opp-analytics -s analytics-dev
>>>>>>> adb6edea

  # Push the app
  cf v3-zdt-push analytics

<<<<<<< HEAD
# Push the app
cf v3-zdt-push ${app}
=======
  cf logout
fi
>>>>>>> adb6edea

if [ "${CIRCLE_BRANCH}" == "develop" ]; then
  # Log into cloud.gov
  cf api api.fr.cloud.gov
  cf login -u $CF_USERNAME -p $CF_PASSWORD -o gsa-opp-analytics -s analytics-dev

  # Push the app
  cf v3-zdt-push analytics-staging

  cf logout
fi<|MERGE_RESOLUTION|>--- conflicted
+++ resolved
@@ -2,29 +2,15 @@
 
 set -e
 
-<<<<<<< HEAD
-app=${1:-analytics}
-
-# Install CF
-curl https://s3-us-west-1.amazonaws.com/cf-cli-releases/releases/v6.46.1/cf-cli_6.46.1_linux_x86-64.tgz | tar xzvf -
-sudo mv cf /usr/local/bin/cf
-=======
 if [ "${CIRCLE_BRANCH}" == "master" ]; then
   # Log into cloud.gov
   cf api api.fr.cloud.gov
   cf login -u $CF_USERNAME -p $CF_PASSWORD -o gsa-opp-analytics -s analytics-dev
->>>>>>> adb6edea
 
   # Push the app
   cf v3-zdt-push analytics
-
-<<<<<<< HEAD
-# Push the app
-cf v3-zdt-push ${app}
-=======
   cf logout
 fi
->>>>>>> adb6edea
 
 if [ "${CIRCLE_BRANCH}" == "develop" ]; then
   # Log into cloud.gov
@@ -33,6 +19,5 @@
 
   # Push the app
   cf v3-zdt-push analytics-staging
-
   cf logout
 fi
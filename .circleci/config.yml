version: 2.1
jobs:
<<<<<<< HEAD
  stage_deploy:
=======
  develop_deploy:       
    docker:
      - image: cimg/ruby:3.1.4-browsers
    steps:   
      - checkout
      
      - run:
          name: Replace Data URL in _config.yml file when deploying to develop
          command: |
              sed -i 's@url: https://analytics\.usa\.gov@url: https://analytics-develop.app.cloud.gov@g' _config.yml
              sed -i 's@  - name: analytics@  - name: analytics-develop@g' manifest.yml
              sed -i 's@- analytics-s3@- analytics-s3-dev@g' manifest.yml

      - restore_cache:
          keys:
            - v1-dependencies-{{ checksum "Gemfile.lock" }}
            - v1-dependencies-
      
      - run:
          name: install dependencies
          command: bundle install --jobs=4 --retry=3 && bundle config set --local path 'vendor/bundle'
      
      - save_cache:
          paths:
            - ./vendor/bundle
          key: v1-dependencies-{{ checksum "Gemfile.lock" }}
      
      - run:
          name: install npm dependencies
          command: |
            npm install
            sudo npm install -g eslint
            sudo npm install -g webpack
            sudo npm install -g envsub
      
      - run:
          name: lint javascript
          command: npm run lint
      
      - run:
          name: run tests
          command: npm run test
      
      - run:
          name: bundle for production javascript
          command: npm run build-prod
      
      - run:
          name: install gems
          command: bundle install 
      
      - run:
          name: build site
          command:  bundle exec jekyll build 

      - run:
          name: Run Envsubst on nginx.conf
          command:  |
              sed -i 's@${S3_BUCKET_URL}/data/$url_full@${S3_BUCKET_URL_DEV}/data/$url_full@g' nginx.conf.src
              envsubst '${S3_BUCKET_URL_DEV}' < nginx.conf.src > nginx.conf && pwd && cat nginx.conf 
      - run:   
          name: Install CF CLI
          command: |
            sudo wget --user-agent "Mozilla" -q -O - https://packages.cloudfoundry.org/debian/cli.cloudfoundry.org.key | sudo apt-key add - && sudo echo "deb https://packages.cloudfoundry.org/debian stable main" | sudo tee /etc/apt/sources.list.d/cloudfoundry-cli.list && sudo apt-get update && sudo apt-get -y install cf8-cli curl 

      - run:
          name: deploy
          command: |
              set -e
              # Log into cloud.gov
              cf api api.fr.cloud.gov
              cf login -u $CF_USERNAME_DEV -p $CF_PASSWORD_DEV -o gsa-opp-analytics -s analytics-dev
              cf push -f "./manifest.yml"
              cf logout

  staging_deploy:       
>>>>>>> 6c5e1a32
    docker:
      - image: cimg/ruby:3.1.4-browsers
    steps:
      - checkout

      - run:
          name: Replace Data URL in _config.yml file when deploying to staging
          command: |
              sed -i 's@url: https://analytics\.usa\.gov@url: https://analytics-staging.app.cloud.gov@g' _config.yml
              sed -i 's@  - name: analytics@  - name: analytics-staging@g' manifest.yml
              sed -i 's@- analytics-s3@- analytics-s3-staging@g' manifest.yml

      - restore_cache:
          keys:
            - v1-dependencies-{{ checksum "Gemfile.lock" }}
            - v1-dependencies-

      - run:
          name: install dependencies
          command: bundle install --jobs=4 --retry=3 && bundle config set --local path 'vendor/bundle'

      - save_cache:
          paths:
            - ./vendor/bundle
          key: v1-dependencies-{{ checksum "Gemfile.lock" }}

      - run:
          name: install npm dependencies
          command: |
            npm install
            sudo npm install -g eslint
            sudo npm install -g webpack
            sudo npm install -g envsub
            sudo npm install -g gulp-cli

      - run:
          name: copy uswds assets
          command: npm run copy-assets

      - run:
          name: lint javascript
          command: npm run lint

      - run:
          name: run tests
          command: npm run test

      - run:
          name: bundle for production javascript
          command: npm run build-prod

      - run:
          name: install gems
          command: bundle install 

      - run:
          name: build site
          command:  bundle exec jekyll build 

      - run:
          name: Run Envsubst on nginx.conf
          command:  |
              sed -i 's@${S3_BUCKET_URL}/data/$url_full@${S3_BUCKET_URL_STAGE}/data/$url_full@g' nginx.conf.src
              envsubst '${S3_BUCKET_URL_STAGE}' < nginx.conf.src > nginx.conf && pwd && cat nginx.conf 
      - run:
          name: Install CF CLI
          command: |
            sudo wget --user-agent "Mozilla" -q -O - https://packages.cloudfoundry.org/debian/cli.cloudfoundry.org.key | sudo apt-key add - && sudo echo "deb https://packages.cloudfoundry.org/debian stable main" | sudo tee /etc/apt/sources.list.d/cloudfoundry-cli.list && sudo apt-get update && sudo apt-get -y install cf8-cli curl 

      - run:
          name: deploy
          command: |
              set -e
              # Log into cloud.gov
              cf api api.fr.cloud.gov
              cf login -u $CF_USERNAME_STAGE -p $CF_PASSWORD_STAGE -o gsa-opp-analytics -s analytics-staging
              cf push -f "./manifest.yml"
              cf logout

  main_deploy:
    docker:
      - image: cimg/ruby:3.1.4-browsers
    steps:  
      - checkout
      - restore_cache:
          keys:
            - v1-dependencies-{{ checksum "Gemfile.lock" }}
            - v1-dependencies-

      - run:
          name: install dependencies
          command: bundle install --jobs=4 --retry=3 && bundle config set --local path 'vendor/bundle'

      - save_cache:
          paths:
            - ./vendor/bundle
          key: v1-dependencies-{{ checksum "Gemfile.lock" }}

      - run:
          name: install npm dependencies
          command: |
            npm install
            sudo npm install -g eslint
            sudo npm install -g webpack
            sudo npm install -g envsub
            sudo npm install -g gulp-cli

      - run:
          name: copy uswds assets
          command: npm run copy-assets

      - run:
          name: lint javascript
          command: npm run lint

      - run:
          name: run tests
          command: npm run test

      - run:
          name: bundle for production javascript
          command: npm run build-prod

      - run:
          name: install gems
          command: bundle install 

      - run:
          name: build site
          command: bundle exec jekyll build 

      - run:
          name: Run Envsubst on nginx.conf
          command:  |
              sed -i 's@${S3_BUCKET_URL}/data/$url_full@${S3_BUCKET_URL_MAIN}/data/$url_full@g' nginx.conf.src
              envsubst '${S3_BUCKET_URL_MAIN}' < nginx.conf.src > nginx.conf && pwd && cat nginx.conf 

      - run:   
          name: Install CF CLI
          command: |
            sudo wget --user-agent "Mozilla" -q -O - https://packages.cloudfoundry.org/debian/cli.cloudfoundry.org.key | sudo apt-key add - && sudo echo "deb https://packages.cloudfoundry.org/debian stable main" | sudo tee /etc/apt/sources.list.d/cloudfoundry-cli.list && sudo apt-get update && sudo apt-get -y install cf8-cli curl 

      - run:
          name: deploy
          command: |
              set -e
              # Log into cloud.gov
              cf api api.fr.cloud.gov
              cf login -u $CF_USERNAME_MAIN -p $CF_PASSWORD_MAIN -o gsa-opp-analytics -s analytics-main
              cf push -f "./manifest.yml"
              cf logout

workflows:
  develop_workflow:
    jobs: 
      - develop_deploy:
          filters:
            branches:
              only:
                - develop

  staging:
    jobs: 
      - staging_deploy:
          filters:
            branches:
              only:
                - staging
                  
  main_workflow:
    jobs: 
      - main_deploy:
          filters:
            branches:
              only:
                - master<|MERGE_RESOLUTION|>--- conflicted
+++ resolved
@@ -1,85 +1,6 @@
 version: 2.1
 jobs:
-<<<<<<< HEAD
   stage_deploy:
-=======
-  develop_deploy:       
-    docker:
-      - image: cimg/ruby:3.1.4-browsers
-    steps:   
-      - checkout
-      
-      - run:
-          name: Replace Data URL in _config.yml file when deploying to develop
-          command: |
-              sed -i 's@url: https://analytics\.usa\.gov@url: https://analytics-develop.app.cloud.gov@g' _config.yml
-              sed -i 's@  - name: analytics@  - name: analytics-develop@g' manifest.yml
-              sed -i 's@- analytics-s3@- analytics-s3-dev@g' manifest.yml
-
-      - restore_cache:
-          keys:
-            - v1-dependencies-{{ checksum "Gemfile.lock" }}
-            - v1-dependencies-
-      
-      - run:
-          name: install dependencies
-          command: bundle install --jobs=4 --retry=3 && bundle config set --local path 'vendor/bundle'
-      
-      - save_cache:
-          paths:
-            - ./vendor/bundle
-          key: v1-dependencies-{{ checksum "Gemfile.lock" }}
-      
-      - run:
-          name: install npm dependencies
-          command: |
-            npm install
-            sudo npm install -g eslint
-            sudo npm install -g webpack
-            sudo npm install -g envsub
-      
-      - run:
-          name: lint javascript
-          command: npm run lint
-      
-      - run:
-          name: run tests
-          command: npm run test
-      
-      - run:
-          name: bundle for production javascript
-          command: npm run build-prod
-      
-      - run:
-          name: install gems
-          command: bundle install 
-      
-      - run:
-          name: build site
-          command:  bundle exec jekyll build 
-
-      - run:
-          name: Run Envsubst on nginx.conf
-          command:  |
-              sed -i 's@${S3_BUCKET_URL}/data/$url_full@${S3_BUCKET_URL_DEV}/data/$url_full@g' nginx.conf.src
-              envsubst '${S3_BUCKET_URL_DEV}' < nginx.conf.src > nginx.conf && pwd && cat nginx.conf 
-      - run:   
-          name: Install CF CLI
-          command: |
-            sudo wget --user-agent "Mozilla" -q -O - https://packages.cloudfoundry.org/debian/cli.cloudfoundry.org.key | sudo apt-key add - && sudo echo "deb https://packages.cloudfoundry.org/debian stable main" | sudo tee /etc/apt/sources.list.d/cloudfoundry-cli.list && sudo apt-get update && sudo apt-get -y install cf8-cli curl 
-
-      - run:
-          name: deploy
-          command: |
-              set -e
-              # Log into cloud.gov
-              cf api api.fr.cloud.gov
-              cf login -u $CF_USERNAME_DEV -p $CF_PASSWORD_DEV -o gsa-opp-analytics -s analytics-dev
-              cf push -f "./manifest.yml"
-              cf logout
-
-  staging_deploy:       
->>>>>>> 6c5e1a32
     docker:
       - image: cimg/ruby:3.1.4-browsers
     steps:

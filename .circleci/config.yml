version: 2.1
jobs:
  stage_deploy:
    docker:
      - image: cimg/ruby:3.1.4-browsers
    steps:
      - checkout

      - run:
          name: Replace Data URL in _config.yml file when deploying to staging
          command: |
              sed -i 's@url: https://analytics\.usa\.gov@url: https://analytics-staging.app.cloud.gov@g' _config.yml
              sed -i 's@  - name: analytics@  - name: analytics-staging@g' manifest.yml
              sed -i 's@- analytics-s3@- analytics-s3-staging@g' manifest.yml

      - restore_cache:
          keys:
            - v1-dependencies-{{ checksum "Gemfile.lock" }}
            - v1-dependencies-

      - run:
          name: install dependencies
          command: bundle install --jobs=4 --retry=3 && bundle config set --local path 'vendor/bundle'

      - save_cache:
          paths:
            - ./vendor/bundle
          key: v1-dependencies-{{ checksum "Gemfile.lock" }}

      - run:
          name: install npm dependencies
          command: |
            npm install
            sudo npm install -g eslint
            sudo npm install -g webpack
            sudo npm install -g envsub
            sudo npm install -g gulp-cli

      - run:
          name: copy uswds assets
          command: npm run copy-assets

      - run:
          name: lint javascript
          command: npm run lint

      - run:
          name: run tests
          command: npm run test

      - run:
          name: bundle for production javascript
          command: npm run build-prod

      - run:
          name: install gems
          command: bundle install 

      - run:
          name: build site
          command:  bundle exec jekyll build 

      - run:
          name: Run Envsubst on nginx.conf
          command:  |
              sed -i 's@${S3_BUCKET_URL}/data/$url_full@${S3_BUCKET_URL_STAGE}/data/$url_full@g' nginx.conf.src
              envsubst '${S3_BUCKET_URL_STAGE}' < nginx.conf.src > nginx.conf && pwd && cat nginx.conf 
      - run:
          name: Install CF CLI
          command: |
            sudo wget --user-agent "Mozilla" -q -O - https://packages.cloudfoundry.org/debian/cli.cloudfoundry.org.key | sudo apt-key add - && sudo echo "deb https://packages.cloudfoundry.org/debian stable main" | sudo tee /etc/apt/sources.list.d/cloudfoundry-cli.list && sudo apt-get update && sudo apt-get -y install cf8-cli curl 

      - run:
          name: deploy
          command: |
              set -e
              # Log into cloud.gov
              cf api api.fr.cloud.gov
              cf login -u $CF_USERNAME_STAGE -p $CF_PASSWORD_STAGE -o gsa-opp-analytics -s analytics-staging
              cf push -f "./manifest.yml"
              cf logout

  develop_deploy:       
    docker:
      - image: cimg/ruby:3.1.4-browsers
    steps:   
      - checkout
      
      - run:
          name: Replace Data URL in _config.yml file when deploying to develop
          command: |
              sed -i 's@url: https://analytics\.usa\.gov@url: https://analytics-develop.app.cloud.gov@g' _config.yml
              sed -i 's@  - name: analytics@  - name: analytics-develop@g' manifest.yml
              sed -i 's@- analytics-s3@- analytics-s3-dev@g' manifest.yml

      - restore_cache:
          keys:
            - v1-dependencies-{{ checksum "Gemfile.lock" }}
            - v1-dependencies-
      
      - run:
          name: install dependencies
          command: bundle install --jobs=4 --retry=3 && bundle config set --local path 'vendor/bundle'
      
      - save_cache:
          paths:
            - ./vendor/bundle
          key: v1-dependencies-{{ checksum "Gemfile.lock" }}
      
      - run:
          name: install npm dependencies
          command: |
            npm install
            sudo npm install -g eslint
            sudo npm install -g webpack
            sudo npm install -g envsub
            sudo npm install -g gulp-cli
      
      - run:
          name: copy uswds assets
          command: npm run copy-assets 
      
      - run:
          name: lint javascript
          command: npm run lint
      
      - run:
          name: run tests
          command: npm run test
      
      - run:
          name: bundle for production javascript
          command: npm run build-prod
      
      - run:
          name: install gems
          command: bundle install 
      
      - run:
          name: build site
          command:  bundle exec jekyll build 

      - run:
          name: Run Envsubst on nginx.conf
          command:  |
              sed -i 's@${S3_BUCKET_URL}/data/$url_full@${S3_BUCKET_URL_DEV}/data/$url_full@g' nginx.conf.src
              envsubst '${S3_BUCKET_URL_DEV}' < nginx.conf.src > nginx.conf && pwd && cat nginx.conf 
      - run:   
          name: Install CF CLI
          command: |
            sudo wget --user-agent "Mozilla" -q -O - https://packages.cloudfoundry.org/debian/cli.cloudfoundry.org.key | sudo apt-key add - && sudo echo "deb https://packages.cloudfoundry.org/debian stable main" | sudo tee /etc/apt/sources.list.d/cloudfoundry-cli.list && sudo apt-get update && sudo apt-get -y install cf8-cli curl 

      - run:
          name: deploy
          command: |
              set -e
              # Log into cloud.gov
              cf api api.fr.cloud.gov
              cf login -u $CF_USERNAME_DEV -p $CF_PASSWORD_DEV -o gsa-opp-analytics -s analytics-dev
              cf push -f "./manifest.yml"
              cf logout

  main_deploy:
    docker:
      - image: cimg/ruby:3.1.4-browsers
    steps:  
      - checkout
      - restore_cache:
          keys:
            - v1-dependencies-{{ checksum "Gemfile.lock" }}
            - v1-dependencies-

      - run:
          name: install dependencies
          command: bundle install --jobs=4 --retry=3 && bundle config set --local path 'vendor/bundle'

      - save_cache:
          paths:
            - ./vendor/bundle
          key: v1-dependencies-{{ checksum "Gemfile.lock" }}

      - run:
          name: install npm dependencies
          command: |
            npm install
            sudo npm install -g eslint
            sudo npm install -g webpack
            sudo npm install -g envsub
            sudo npm install -g gulp-cli

      - run:
          name: copy uswds assets
          command: npm run copy-assets

      - run:
          name: lint javascript
          command: npm run lint

      - run:
          name: run tests
          command: npm run test

      - run:
          name: bundle for production javascript
          command: npm run build-prod
<<<<<<< HEAD
        
=======

>>>>>>> f7210b95
      - run:
          name: install gems
          command: bundle install 

      - run:
          name: build site
          command: bundle exec jekyll build 

      - run:   
          name: Install CF CLI
          command: |
            sudo wget --user-agent "Mozilla" -q -O - https://packages.cloudfoundry.org/debian/cli.cloudfoundry.org.key | sudo apt-key add - && sudo echo "deb https://packages.cloudfoundry.org/debian stable main" | sudo tee /etc/apt/sources.list.d/cloudfoundry-cli.list && sudo apt-get update && sudo apt-get -y install cf8-cli curl 

      - run:
          name: LEGACY Run Envsubst on nginx.conf
          command:  |
              cp nginx.conf.src nginx_legacy.conf.src
              envsubst '${S3_BUCKET_URL}' < nginx_legacy.conf.src > nginx.conf && pwd && cat nginx.conf
              sed -i 's@instances: 1@instances: 2@g' manifest.yml
      - run:
          name: LEGACY deploy
          command: |
              set -e
              # Log into cloud.gov
              cf api api.fr.cloud.gov
              cf login -u $CF_USERNAME_MAIN -p $CF_PASSWORD_MAIN -o gsa-opp-analytics -s analytics-main
              cf push -f "./manifest.yml"
              cf logout
              rm nginx.conf
              rm nginx_legacy.conf.src

      - run:
          name: Replace Data URL in _config.yml file when deploying to prod (First sed can go after cutover)
          command: |
              sed -i 's@url: https://analytics\.usa\.gov@url: https://analytics-prod.app.cloud.gov@g' _config.yml
              sed -i 's@  - name: analytics@  - name: analytics-prod@g' manifest.yml
              sed -i 's@- analytics-s3@- analytics-s3-prod@g' manifest.yml
      - run:
          name: Run Envsubst on nginx.conf
          command:  |
              sed -i 's@${S3_BUCKET_URL}/data/$url_full@${S3_BUCKET_URL_MAIN}/data/$url_full@g' nginx.conf.src
              envsubst '${S3_BUCKET_URL_MAIN}' < nginx.conf.src > nginx.conf && pwd && cat nginx.conf 
      
      - run:
          name: deploy
          command: |
              set -e
              # Log into cloud.gov
              cf api api.fr.cloud.gov
              cf login -u $CF_USERNAME_MAIN -p $CF_PASSWORD_MAIN -o gsa-opp-analytics -s analytics-prod
              cf push -f "./manifest.yml"
              cf logout

workflows:
  stage_workflow:
    jobs:
      - stage_deploy:
          filters:
            branches:
              only:
                - staging

  develop_workflow:
    jobs:
      - develop_deploy:
          filters:
            branches:
              only:
                - develop

  main_workflow:
    jobs:
      - main_deploy:
          filters:
            branches:
              only:
                - master<|MERGE_RESOLUTION|>--- conflicted
+++ resolved
@@ -203,11 +203,7 @@
       - run:
           name: bundle for production javascript
           command: npm run build-prod
-<<<<<<< HEAD
-        
-=======
-
->>>>>>> f7210b95
+
       - run:
           name: install gems
           command: bundle install 

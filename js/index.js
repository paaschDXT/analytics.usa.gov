--- conflicted
+++ resolved
@@ -27,18 +27,14 @@
         return str.replace(/0+$/, '');
       },
       formatPercent = function(p) {
-<<<<<<< HEAD
-        return (p.toFixed(1) + "%").replace(/\.0+\%$/, "%");
+        return p >= 1
+          ? trimZeroes(p.toFixed(1)) + "%"
+          : "< 1%";
       },
       formatHour = function(hour) {
         var n = +hour,
             suffix = n >= 12 ? "p" : "a";
         return (n % 12 || 12) + suffix;
-=======
-        return p >= 1
-          ? trimZeroes(p.toFixed(1)) + "%"
-          : "< 1%";
->>>>>>> 4afc34ba
       };
 
   /*
@@ -49,13 +45,7 @@
     // the realtime block is just `data.totals.active_visitors` formatted with commas
     "realtime": renderBlock()
       .render(function(selection, data) {
-<<<<<<< HEAD
-        // XXX temporary fix for <https://github.com/18F/analytics-reporter/issues/57>
-        var totals = data.totals[0] || data.totals;
-=======
         var totals = data.data[0];
-        // console.log("realtime totals:", totals);
->>>>>>> 4afc34ba
         selection.text(formatCommas(+totals.active_visitors));
       }),
 
@@ -411,83 +401,6 @@
       });
   }
 
-<<<<<<< HEAD
-  /*
-   * TODO: document
-   */
-  function stack() {
-    var bins = function(d) {
-          return d;
-        },
-        value = function(d) {
-          return d.value;
-        },
-        format = String,
-        label = function(d) {
-          return d.key;
-        },
-        updated = false;
-
-    var stack = function(selection) {
-      var bin = selection.selectAll(".bin")
-        .data(bins);
-
-      bin.exit().remove();
-
-      var enter = bin.enter().append("div")
-        .attr("class", "bin")
-        .style("width", "0%");
-      enter.append("span")
-        .attr("class", "label");
-      enter.append("span")
-        .attr("class", "value");
-
-      var total = d3.sum(bin.data().map(value));
-      bin.each(function(d) {
-        d._share = value(d) / total;
-      });
-
-      bin.style("width", function(d) {
-        return percent(d._share);
-      });
-
-      bin.select(".label").text(label);
-      bin.select(".value").text(function(d, i) {
-        return format.call(this, value(d), d, i);
-      });
-
-      updated = true;
-    };
-
-    stack.bins = function(x) {
-      if (!arguments.length) return bins;
-      bins = d3.functor(x);
-      return stack;
-    };
-
-    stack.label = function(x) {
-      if (!arguments.length) return label;
-      label = d3.functor(x);
-      return stack;
-    };
-
-    stack.value = function(x) {
-      if (!arguments.length) return value;
-      value = d3.functor(x);
-      return stack;
-    };
-
-    stack.format = function(x) {
-      if (!arguments.length) return format;
-      format = d3.functor(x);
-      return stack;
-    };
-
-    return stack;
-  }
-
-=======
->>>>>>> 4afc34ba
   function barChart() {
     var bars = function(d) {
           return d;

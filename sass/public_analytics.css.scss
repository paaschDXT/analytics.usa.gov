--- conflicted
+++ resolved
@@ -275,16 +275,15 @@
   color: $dark_blue;
 }
 
-<<<<<<< HEAD
 #time_series {
   padding: 0;
-=======
+}
+
 #time_series svg {
   display: block;
   margin: 0;
   width: 100%;
   height: auto;
->>>>>>> c86d6fb2
 }
 
 #current_visitors {

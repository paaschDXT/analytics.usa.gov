{% if page.url == '/' %}
  {% assign data_prefix = 'live' %}
  {% assign entity ="government" %}
{% else %}
  {% assign data_prefix = page.slug %}
  {% assign entity = "agency" %}
{% endif %}

<!--
      JavaScript block hooks look for any element with both data-block and
      data-source attributes:
      <section data-block="users" data-source="path/to/data.json">
        The "loading", "loaded", and "error" classes are set on this element
        the data-source URL is loaded. Then the renderer is called on the first
        child of the block with the "data" class:
        <div class="data">
        </div>
        Some renderers expect to be called on HTML tables, in which
        case you would use:
        <table class="data">
        </table>
      </section>
      -->

<<<<<<< HEAD
<main class="grid-row">
  <section id="main_data" class="desktop:grid-col-8">
    {% include charts/realtime-visitors.html data_prefix=data_prefix %}
    {% include charts/locations.html data_prefix=data_prefix %}
    {% include charts/sessions-30-days.html data_prefix=data_prefix %}
    {% include charts/sessions-90-days.html data_prefix=data_prefix %}
  </section>

  <section id="secondary_data" class="desktop:grid-col-4">
    {% include charts/top-pages.html data_prefix=data_prefix %}
    {% include charts/top-downloads.html data_prefix=data_prefix %}
  </section>
</main>
=======
        <section class="section_headline visits_today">
          <h3>Sessions Today</h3>
          <h4>Eastern Time</h4>
        </section>
        <section id="time_series"
          data-block="today"
          data-source="{{ site.data_url }}/{{ data_prefix }}/today.json"
          data-refresh="15">
          <svg class="data time-series">
          </svg>
        </section>

        <section class="section_headline">
          <h3>Sessions in the Past 90 Days</h3>
        </section>

        <section class="section_subheadline">
          There were <span id="total_visitors" class="data">...</span> sessions over the past 90 days.
        </section>

        <section id="devices" class="three_column"
          data-block="devices"
          data-source="{{ site.data_url }}/{{ data_prefix }}/devices.json">
          <h4>Devices</h4>
          <figure id="chart_device_types">
            <div class="data bar-chart">
            </div>
          </figure>

          <p>
            Based on rough network segmentation data, we estimate that <strong>less than 5%</strong> of all traffic across all agencies comes from US federal government networks.
          </p>

          <p>
            Much more detailed data is available in <strong><a href="data/">downloadable CSV and JSON</a></strong>. This includes data on combined browser and OS usage.
          </p>
        </section>

        <section id="browsers" class="three_column">
          <h4>Browsers</h4>

          <figure id="chart_browsers"
            data-block="browsers"
            data-source="{{ site.data_url }}/{{ data_prefix }}/browsers.json">
            <div class="data bar-chart">
            </div>
          </figure>

          <figure id="chart_ie"
            class="hide"
            data-block="ie"
            data-source="{{ site.data_url }}/{{ data_prefix }}/ie.json"
            data-scale-to-parent="true">
            <h4>Internet Explorer</h4>
            <div class="data bar-chart">
            </div>
          </figure>
        </section>

        <section id="operating_systems" class="three_column">
          <h4>Operating Systems</h4>

          <figure id="chart_os"
            data-block="os"
            data-source="{{ site.data_url }}/{{ data_prefix }}/os.json">
            <div class="data bar-chart">
            </div>
          </figure>

          <figure id="chart_windows"
            class="hide"
            data-block="windows"
            data-source="{{ site.data_url }}/{{ data_prefix }}/windows.json"
            data-scale-to-parent="true">
            <h4>Windows</h4>
            <div class="data bar-chart">
            </div>
          </figure>
        </section>

        <!-- forces section to wrap, couldn't find a better way -->
        <div style="clear: both"></div>

        <section class="section_headline">
          <h3>User Locations In The Last 30 Minutes</h3>
        </section>

        <section id="cities" class="three_column"
          data-block="cities"
          data-source="{{ site.data_url }}/{{ data_prefix }}/top-cities-realtime.json">
          <h4>Cities</h4>
          <figure id="chart_top-cities-90-days">
            <div class="data bar-chart">
            </div>
          </figure>
        </section>

        <section id="countries" class="three_column">
          <h4>Countries</h4>

          <figure id="chart_us"
            data-block="countries"
            data-source="{{ site.data_url }}/{{ data_prefix }}/top-countries-realtime.json">
            <div class="data bar-chart">
            </div>
          </figure>

          <figure id="chart_us_and_territories"
            class="hide"
            data-block="us_and_territories"
            data-source="{{ site.data_url }}/{{ data_prefix }}/top-countries-realtime.json">
            <h4>United States &amp; Territories</h4>
            <div class="data bar-chart">
            </div>
          </figure>

          <figure id="chart_countries"
            class="hide"
            data-block="international_visits"
            data-source="{{ site.data_url }}/{{ data_prefix }}/top-countries-realtime.json">
            <h4>International</h4>
            <div class="data bar-chart">
            </div>
          </figure>
        </section>

      </div>

      <div id="secondary_data" class="width-one-third">
        <section id="top_100_table">

          <!-- see: http://heydonworks.com/practical_aria_examples/ -->
          <h3>Top <span id="top_table_type">Web Pages and App Screens</span></h3>
          <ul class="pills" role="tablist">
            <li><a role="tab" data-type="Hostnames" aria-selected="true" href="#top-pages-7-days" class="site-nav">7 Days</a></li>
            <li><a role="tab" data-type="Hostnames" href="#top-pages-30-days" class="site-nav">30 Days</a></li>
          </ul>

          <figure class="top-pages" id="top-pages-7-days" role="tabpanel"
            data-block="top-pages"
            data-source="{{ site.data_url }}/{{ data_prefix }}/top-domains-7-days.json">
            <h5><em>Sessions over the last week to <strong>hostnames</strong>, including traffic to all web pages and app screens within that hostname.</em></h5>
            <div class="data bar-chart">
            </div>
          </figure>

          <figure class="top-pages" id="top-pages-30-days" role="tabpanel"
            data-block="top-pages"
            data-source="{{ site.data_url }}/{{ data_prefix }}/top-domains-30-days.json">
            <h5><em>
              Sessions over the last month to <strong>hostnames</strong>, including traffic to all web pages and app screens within that hostname. {% if entity == "government" %}We only count pages and app screens with at least 1,000 sessions in the last month.{% endif %}
              <a href="{{ site.data_url }}/{{ data_prefix }}/all-domains-30-days.csv">Download the full dataset.</a>
            </em></h5>
            <div class="data bar-chart">
            </div>
          </figure>

        </section>

        <section id="top_downloads_table">

          <h3>Top Downloads</h3>
          <h5><em>Total file downloads yesterday on {{ entity }} hostnames.</em></h5>
          <figure id="top-downloads"
            data-block="top-downloads"
            data-source="{{ site.data_url }}/{{ data_prefix }}/top-downloads-yesterday.json">
            <div class="data bar-chart">
            </div>
          </figure>

        </section>
>>>>>>> 560bc0e9
<|MERGE_RESOLUTION|>--- conflicted
+++ resolved
@@ -1,9 +1,9 @@
 {% if page.url == '/' %}
-  {% assign data_prefix = 'live' %}
-  {% assign entity ="government" %}
+{% assign data_prefix = 'live' %}
+{% assign entity ="government" %}
 {% else %}
-  {% assign data_prefix = page.slug %}
-  {% assign entity = "agency" %}
+{% assign data_prefix = page.slug %}
+{% assign entity = "agency" %}
 {% endif %}
 
 <!--
@@ -22,7 +22,6 @@
       </section>
       -->
 
-<<<<<<< HEAD
 <main class="grid-row">
   <section id="main_data" class="desktop:grid-col-8">
     {% include charts/realtime-visitors.html data_prefix=data_prefix %}
@@ -35,177 +34,4 @@
     {% include charts/top-pages.html data_prefix=data_prefix %}
     {% include charts/top-downloads.html data_prefix=data_prefix %}
   </section>
-</main>
-=======
-        <section class="section_headline visits_today">
-          <h3>Sessions Today</h3>
-          <h4>Eastern Time</h4>
-        </section>
-        <section id="time_series"
-          data-block="today"
-          data-source="{{ site.data_url }}/{{ data_prefix }}/today.json"
-          data-refresh="15">
-          <svg class="data time-series">
-          </svg>
-        </section>
-
-        <section class="section_headline">
-          <h3>Sessions in the Past 90 Days</h3>
-        </section>
-
-        <section class="section_subheadline">
-          There were <span id="total_visitors" class="data">...</span> sessions over the past 90 days.
-        </section>
-
-        <section id="devices" class="three_column"
-          data-block="devices"
-          data-source="{{ site.data_url }}/{{ data_prefix }}/devices.json">
-          <h4>Devices</h4>
-          <figure id="chart_device_types">
-            <div class="data bar-chart">
-            </div>
-          </figure>
-
-          <p>
-            Based on rough network segmentation data, we estimate that <strong>less than 5%</strong> of all traffic across all agencies comes from US federal government networks.
-          </p>
-
-          <p>
-            Much more detailed data is available in <strong><a href="data/">downloadable CSV and JSON</a></strong>. This includes data on combined browser and OS usage.
-          </p>
-        </section>
-
-        <section id="browsers" class="three_column">
-          <h4>Browsers</h4>
-
-          <figure id="chart_browsers"
-            data-block="browsers"
-            data-source="{{ site.data_url }}/{{ data_prefix }}/browsers.json">
-            <div class="data bar-chart">
-            </div>
-          </figure>
-
-          <figure id="chart_ie"
-            class="hide"
-            data-block="ie"
-            data-source="{{ site.data_url }}/{{ data_prefix }}/ie.json"
-            data-scale-to-parent="true">
-            <h4>Internet Explorer</h4>
-            <div class="data bar-chart">
-            </div>
-          </figure>
-        </section>
-
-        <section id="operating_systems" class="three_column">
-          <h4>Operating Systems</h4>
-
-          <figure id="chart_os"
-            data-block="os"
-            data-source="{{ site.data_url }}/{{ data_prefix }}/os.json">
-            <div class="data bar-chart">
-            </div>
-          </figure>
-
-          <figure id="chart_windows"
-            class="hide"
-            data-block="windows"
-            data-source="{{ site.data_url }}/{{ data_prefix }}/windows.json"
-            data-scale-to-parent="true">
-            <h4>Windows</h4>
-            <div class="data bar-chart">
-            </div>
-          </figure>
-        </section>
-
-        <!-- forces section to wrap, couldn't find a better way -->
-        <div style="clear: both"></div>
-
-        <section class="section_headline">
-          <h3>User Locations In The Last 30 Minutes</h3>
-        </section>
-
-        <section id="cities" class="three_column"
-          data-block="cities"
-          data-source="{{ site.data_url }}/{{ data_prefix }}/top-cities-realtime.json">
-          <h4>Cities</h4>
-          <figure id="chart_top-cities-90-days">
-            <div class="data bar-chart">
-            </div>
-          </figure>
-        </section>
-
-        <section id="countries" class="three_column">
-          <h4>Countries</h4>
-
-          <figure id="chart_us"
-            data-block="countries"
-            data-source="{{ site.data_url }}/{{ data_prefix }}/top-countries-realtime.json">
-            <div class="data bar-chart">
-            </div>
-          </figure>
-
-          <figure id="chart_us_and_territories"
-            class="hide"
-            data-block="us_and_territories"
-            data-source="{{ site.data_url }}/{{ data_prefix }}/top-countries-realtime.json">
-            <h4>United States &amp; Territories</h4>
-            <div class="data bar-chart">
-            </div>
-          </figure>
-
-          <figure id="chart_countries"
-            class="hide"
-            data-block="international_visits"
-            data-source="{{ site.data_url }}/{{ data_prefix }}/top-countries-realtime.json">
-            <h4>International</h4>
-            <div class="data bar-chart">
-            </div>
-          </figure>
-        </section>
-
-      </div>
-
-      <div id="secondary_data" class="width-one-third">
-        <section id="top_100_table">
-
-          <!-- see: http://heydonworks.com/practical_aria_examples/ -->
-          <h3>Top <span id="top_table_type">Web Pages and App Screens</span></h3>
-          <ul class="pills" role="tablist">
-            <li><a role="tab" data-type="Hostnames" aria-selected="true" href="#top-pages-7-days" class="site-nav">7 Days</a></li>
-            <li><a role="tab" data-type="Hostnames" href="#top-pages-30-days" class="site-nav">30 Days</a></li>
-          </ul>
-
-          <figure class="top-pages" id="top-pages-7-days" role="tabpanel"
-            data-block="top-pages"
-            data-source="{{ site.data_url }}/{{ data_prefix }}/top-domains-7-days.json">
-            <h5><em>Sessions over the last week to <strong>hostnames</strong>, including traffic to all web pages and app screens within that hostname.</em></h5>
-            <div class="data bar-chart">
-            </div>
-          </figure>
-
-          <figure class="top-pages" id="top-pages-30-days" role="tabpanel"
-            data-block="top-pages"
-            data-source="{{ site.data_url }}/{{ data_prefix }}/top-domains-30-days.json">
-            <h5><em>
-              Sessions over the last month to <strong>hostnames</strong>, including traffic to all web pages and app screens within that hostname. {% if entity == "government" %}We only count pages and app screens with at least 1,000 sessions in the last month.{% endif %}
-              <a href="{{ site.data_url }}/{{ data_prefix }}/all-domains-30-days.csv">Download the full dataset.</a>
-            </em></h5>
-            <div class="data bar-chart">
-            </div>
-          </figure>
-
-        </section>
-
-        <section id="top_downloads_table">
-
-          <h3>Top Downloads</h3>
-          <h5><em>Total file downloads yesterday on {{ entity }} hostnames.</em></h5>
-          <figure id="top-downloads"
-            data-block="top-downloads"
-            data-source="{{ site.data_url }}/{{ data_prefix }}/top-downloads-yesterday.json">
-            <div class="data bar-chart">
-            </div>
-          </figure>
-
-        </section>
->>>>>>> 560bc0e9
+</main>
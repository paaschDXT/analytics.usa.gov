--- conflicted
+++ resolved
@@ -1,8 +1,3 @@
-<<<<<<< HEAD
-{% if page.url == '/' %} {% assign data_prefix = 'live' %} {% assign entity =
-"government" %} {% else %} {% assign data_prefix = page.slug %} {% assign entity
-= "agency" %} {% endif %}
-=======
 {% if page.url == '/' %}
   {% assign data_prefix = 'live' %}
   {% assign entity ="government" %}
@@ -10,7 +5,6 @@
   {% assign data_prefix = page.slug %}
   {% assign entity = "agency" %}
 {% endif %}
->>>>>>> 840b0065
 <!--
       JavaScript block hooks look for any element with both data-block and
       data-source attributes:
@@ -26,11 +20,7 @@
         </table>
       </section>
       -->
-<<<<<<< HEAD
 <div id="main_data" class="grid-col-8">
-=======
-<div id="main_data" class="width-two-thirds">
->>>>>>> 840b0065
   <section
     id="realtime"
     data-block="realtime"
@@ -188,11 +178,7 @@
   </section>
 </div>
 
-<<<<<<< HEAD
 <div id="secondary_data" class="grid-col-4">
-=======
-<div id="secondary_data" class="width-one-third">
->>>>>>> 840b0065
   <section id="top_100_table">
     <!-- see: http://heydonworks.com/practical_aria_examples/ -->
     <h3>Top <span id="top_table_type">Web Pages and App Screens</span></h3>

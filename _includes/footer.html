<<<<<<< HEAD
<div class="grid-row usa-prose">
  <section id="explanation" class="grid-col-8">
=======
<div class="container">
  <section id="explanation" class="width-two-thirds">
>>>>>>> 840b0065
    <h3>About this Site</h3>
    <p>
      These data provide a window into how people are interacting with the
      government online. The data come from a unified Google Analytics account
      for U.S. federal government agencies known as the
      <a href="https://digital.gov/services/dap/" class="external-link"
        >Digital Analytics Program</a
      >. This program helps government agencies understand how people find,
      access, and use government services online. The program
      <a
        href="https://digital.gov/services/dap/common-questions-about-dap-faq/#part-4"
        class="external-link"
        >does not track individuals</a
      >, and
      <a
        href="https://support.google.com/analytics/answer/2763052?hl=en"
        class="external-link"
        >anonymizes the IP addresses</a
      >
      of visitors.
    </p>

    <p>
      Not every government website is represented in these data. Currently, the
      Digital Analytics Program collects web traffic from around
      <a
        href="https://analytics.usa.gov/data/live/second-level-domains.csv"
        class="external-link"
        >520 executive branch government second level domains</a
      >, across
      <a
        href="https://analytics.usa.gov/data/live/sites.csv"
        class="external-link"
<<<<<<< HEAD
        >about 6,800 total hostnames</a>, including every cabinet department. We continue to pursue and add more
=======
        >about 6,800 total hostnames</a
      >, including every cabinet department. We continue to pursue and add more
>>>>>>> 840b0065
      sites frequently; to add your site,
      <a href="mailto:dap@gsa.gov" class="external-link"
        >email the Digital Analytics Program</a
      >.
    </p>
  </section>
<<<<<<< HEAD
  <section class="grid-col-4">
=======
  <section class="width-one-third">
>>>>>>> 840b0065
    <h3>Download the data</h3>
    <p>
      You can
      <a href="{{ site.baseurl }}/data/">download the data here.</a> Available
      in JSON and CSV format.
    </p>
    <p>
      Additionally, you can access data via
      <a href="https://open.gsa.gov/api/dap/" target="_blank" rel="noopener"
        >API</a
      >
      (currently in Beta).
    </p>
    <h3>A note on sampling</h3>
    <p>
      Due to varying Google Analytics API sampling thresholds and the sheer
      volume of digital analytics program data, some non-realtime reports may be
      subject to sampling. The data are intended to represent high level trends
      and should only be used for general insights into online visitor behavior.
    </p>
  </section>
</div>
<footer>
  <div class="footer-section-top">
<<<<<<< HEAD
    <div class="usa-grid grid-row">
      <div class="grid-col-6">
=======
    <div class="usa-grid">
      <div class="usa-width-one-half">
>>>>>>> 840b0065
        <p>
          Have a question or problem?
          <a href="mailto:dap@gsa.gov"> Get in touch</a>.
        </p>
        <a
          class="usa-button usa-button-secondary-inverse"
          href="https://github.com/18F/analytics.usa.gov/issues"
        >
          <img
            src="{{ site.baseurl }}/images/github-logo-white.svg"
            class="github-icon"
            alt="Github Icon"
          />
          Suggest a feature or report an issue
        </a>
      </div>
<<<<<<< HEAD
      <div class="grid-col-6">
=======
      <div class="usa-width-one-half">
>>>>>>> 840b0065
        <p>
          <a href="https://github.com/18F/analytics.usa.gov">
            <img
              src="{{ site.baseurl }}/images/github-logo.svg"
              class="github-icon"
              alt="Github Icon"
            />
            View application code on GitHub</a
          >
        </p>
        <p>
          <a href="https://github.com/18F/analytics-reporter">
            <img
              src="{{ site.baseurl }}/images/github-logo.svg"
              class="github-icon"
              alt="Github Icon"
            />
            View code for the data on GitHub</a
          >
        </p>
      </div>
    </div>
  </div>
  <div class="footer-section-bottom">
    <div class="usa-grid">
      <div class="logo-links">
        <a href="https://www.gsa.gov/">
          <img src="{{ site.baseurl }}/images/gsa-logo.svg" alt="GSA" />
        </a>
      </div>
      <p>
        Analytics.usa.gov is a project of GSA’s
        <a href="https://digital.gov/guides/dap/">Digital Analytics Program</a>.
      </p>
      <p>
        This website is hosted on <a href="https://cloud.gov/">cloud.gov</a>.
      </p>
    </div>
  </div>
</footer><|MERGE_RESOLUTION|>--- conflicted
+++ resolved
@@ -1,10 +1,5 @@
-<<<<<<< HEAD
 <div class="grid-row usa-prose">
   <section id="explanation" class="grid-col-8">
-=======
-<div class="container">
-  <section id="explanation" class="width-two-thirds">
->>>>>>> 840b0065
     <h3>About this Site</h3>
     <p>
       These data provide a window into how people are interacting with the
@@ -38,23 +33,14 @@
       <a
         href="https://analytics.usa.gov/data/live/sites.csv"
         class="external-link"
-<<<<<<< HEAD
         >about 6,800 total hostnames</a>, including every cabinet department. We continue to pursue and add more
-=======
-        >about 6,800 total hostnames</a
-      >, including every cabinet department. We continue to pursue and add more
->>>>>>> 840b0065
       sites frequently; to add your site,
       <a href="mailto:dap@gsa.gov" class="external-link"
         >email the Digital Analytics Program</a
       >.
     </p>
   </section>
-<<<<<<< HEAD
   <section class="grid-col-4">
-=======
-  <section class="width-one-third">
->>>>>>> 840b0065
     <h3>Download the data</h3>
     <p>
       You can
@@ -79,13 +65,8 @@
 </div>
 <footer>
   <div class="footer-section-top">
-<<<<<<< HEAD
     <div class="usa-grid grid-row">
       <div class="grid-col-6">
-=======
-    <div class="usa-grid">
-      <div class="usa-width-one-half">
->>>>>>> 840b0065
         <p>
           Have a question or problem?
           <a href="mailto:dap@gsa.gov"> Get in touch</a>.
@@ -102,11 +83,7 @@
           Suggest a feature or report an issue
         </a>
       </div>
-<<<<<<< HEAD
       <div class="grid-col-6">
-=======
-      <div class="usa-width-one-half">
->>>>>>> 840b0065
         <p>
           <a href="https://github.com/18F/analytics.usa.gov">
             <img
@@ -135,8 +112,16 @@
       <div class="logo-links">
         <a href="https://www.gsa.gov/">
           <img src="{{ site.baseurl }}/images/gsa-logo.svg" alt="GSA" />
+          <img src="{{ site.baseurl }}/images/gsa-logo.svg" alt="GSA" />
         </a>
       </div>
+      <p>
+        Analytics.usa.gov is a project of GSA’s
+        <a href="https://digital.gov/guides/dap/">Digital Analytics Program</a>.
+      </p>
+      <p>
+        This website is hosted on <a href="https://cloud.gov/">cloud.gov</a>.
+      </p>
       <p>
         Analytics.usa.gov is a project of GSA’s
         <a href="https://digital.gov/guides/dap/">Digital Analytics Program</a>.

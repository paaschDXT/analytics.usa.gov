--- conflicted
+++ resolved
@@ -25,16 +25,24 @@
     name="google-site-verification"
     content="NjbZn6hQe7OwV-nTsa6nLmtrOUcSGPRyFjxm5zkmCcg"
   />
+  <meta charset="utf-8" />
+  <meta http-equiv="X-UA-Compatible" content="IE=Edge" />
+  <meta
+    name="google-site-verification"
+    content="NjbZn6hQe7OwV-nTsa6nLmtrOUcSGPRyFjxm5zkmCcg"
+  />
 
-<<<<<<< HEAD
   <link rel="stylesheet" href="{{ site.baseurl }}/css/styles.css" />
-=======
+  <link
+    rel="icon"
+    type="image/x-icon"
+    href="{{ site.baseurl }}/images/analytics-favicon.ico"
+  />
   <link
     rel="stylesheet"
     href="{{ site.baseurl }}/css/vendor/css/uswds.v0.9.6.css"
   />
   <link rel="stylesheet" href="{{ site.baseurl }}/css/public_analytics.css" />
->>>>>>> 840b0065
   <link
     rel="icon"
     type="image/x-icon"
@@ -44,20 +52,46 @@
   <meta name="twitter:site" content="@{{ site.twitter }}" />
   <meta name="twitter:creator" content="@{{ site.twitter }}" />
   <meta property="og:type" content="website" />
+  <meta name="twitter:site" content="@{{ site.twitter }}" />
+  <meta name="twitter:creator" content="@{{ site.twitter }}" />
+  <meta property="og:type" content="website" />
 
+  <meta property="og:url" content="{{ site.url }}" />
+  <link rel="canonical" href="{{ site.url }}" />
   <meta property="og:url" content="{{ site.url }}" />
   <link rel="canonical" href="{{ site.url }}" />
 
   <title>{{ site.title }}</title>
   <meta property="og:title" content="{{ site.title }}" />
   <meta property="og:site_name" content="{{ site.title }}" />
+  <title>{{ site.title }}</title>
+  <meta property="og:title" content="{{ site.title }}" />
+  <meta property="og:site_name" content="{{ site.title }}" />
 
+  <meta name="description" content="{{ site.description }}" />
+  <meta property="og:description" content="{{ site.description }}" />
   <meta name="description" content="{{ site.description }}" />
   <meta property="og:description" content="{{ site.description }}" />
 
   <meta name="twitter:card" content="summary_large_image" />
   <meta property="og:image" content="{{ site.url }}/images/share-image.png" />
+  <meta name="twitter:card" content="summary_large_image" />
+  <meta property="og:image" content="{{ site.url }}/images/share-image.png" />
 
+  <!-- Google Tag Manager -->
+  <script>
+    (function (w, d, s, l, i) {
+      w[l] = w[l] || [];
+      w[l].push({ "gtm.start": new Date().getTime(), event: "gtm.js" });
+      var f = d.getElementsByTagName(s)[0],
+        j = d.createElement(s),
+        dl = l != "dataLayer" ? "&l=" + l : "";
+      j.async = true;
+      j.src = "https://www.googletagmanager.com/gtm.js?id=" + i + dl;
+      f.parentNode.insertBefore(j, f);
+    })(window, document, "script", "dataLayer", "GTM-MQSGZS");
+  </script>
+  <!-- End Google Tag Manager -->
   <!-- Google Tag Manager -->
   <script>
     (function (w, d, s, l, i) {
@@ -91,13 +125,13 @@
       document,
       "script",
       "https://www.google-analytics.com/analytics.js",
-<<<<<<< HEAD
       "ga"
-=======
-      "ga",
->>>>>>> 840b0065
     );
 
+    ga("create", "UA-48605964-36", "auto");
+    ga("set", "anonymizeIp", true);
+    ga("set", "forceSSL", true);
+    ga("send", "pageview");
     ga("create", "UA-48605964-36", "auto");
     ga("set", "anonymizeIp", true);
     ga("set", "forceSSL", true);
@@ -105,7 +139,9 @@
   </script>
 
   <!--[if lte IE 9]>
+  <!--[if lte IE 9]>
     <script src="{{ site.baseurl }}/js/vendor/aight.v2.min.js"></script>
+  <![endif]-->
   <![endif]-->
 
   <meta name="viewport" content="width=device-width, initial-scale=1.0" />
@@ -114,6 +150,13 @@
     src="{{ site.baseurl}}/assets/uswds/js/uswds-init.min.js"
     async="async"
   ></script>
+  <meta name="viewport" content="width=device-width, initial-scale=1.0" />
+  <script
+    type="text/javascript"
+    src="{{ site.baseurl}}/assets/uswds/js/uswds-init.min.js"
+    async="async"
+  ></script>
 
   <link href="{{ site.baseurl }}/css/google-fonts.css" rel="stylesheet" />
+  <link href="{{ site.baseurl }}/css/google-fonts.css" rel="stylesheet" />
 </head>
--- conflicted
+++ resolved
@@ -45,11 +45,10 @@
       </section>
       -->
 
-<<<<<<< HEAD
       <div id="main_data">        
         <section id="realtime"
           data-block="realtime"
-          data-source="https://dap.18f.us/bulk/realtime.json">
+          data-source="https://dap.18f.us/data/live/realtime.json">
           <h2 id="current_visitors" class="data">...</h2>
           <div id="chart_visitors_over_time" class="chart_subtitle">people are online right now
           </div>
@@ -61,17 +60,6 @@
           <svg class="data time-series" width="100%" height="200">
           </svg>
         </section>
-=======
-      <div id="main_data">
-        <section id="time_series"
-          data-block="realtime"
-          data-source="https://dap.18f.us/data/live/realtime.json">
-          <h2><span id="big_number" class="data">...</span></h2>
-          <div id="chart_visitors_over_time" class="chart_subtitle">people online right now
-          </div>
-        </section>
-
->>>>>>> 4afc34ba
 
         <section class="section_headline"><h3>Technology</h3></section>
         <section class="section_subheadline">There were <span id="total_visitors">1.05 billion</span> visitors over the past 90 days.</section>

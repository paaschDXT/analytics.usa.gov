--- conflicted
+++ resolved
@@ -32,13 +32,8 @@
     "eslint": "^6.8.0",
     "eslint-config-airbnb": "^18.1.0",
     "eslint-loader": "^4.0.2",
-<<<<<<< HEAD
-    "eslint-plugin-import": "^2.22.1",
-    "eslint-plugin-jsx-a11y": "^6.2.3",
-=======
     "eslint-plugin-import": "^2.21.2",
     "eslint-plugin-jsx-a11y": "^6.3.1",
->>>>>>> bbe9e4c0
     "eslint-plugin-react": "^7.20.0",
     "mocha": "^8.0.1",
     "uglifyjs-webpack-plugin": "^2.2.0",

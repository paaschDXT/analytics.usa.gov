--- conflicted
+++ resolved
@@ -71,155 +71,6 @@
   max-width: none;
 }
 
-<<<<<<< HEAD
-// Other Setup:
-@include media($small-screen) {
-  .sm-hide {
-    display: none !important;
-  }
-}
-
-/*
-* top navigation bar
-*/
-
-header {
-  .inner {
-    // padding: 2.5rem;
-    @include responsive_container;
-    @include media($mobile-small-screen) {
-      padding: 1.5rem;
-    }
-  }
-
-  h1 {
-    float: left;
-    margin: 0 24px 0 0;
-    line-height: 5rem;
-    @include media($medium-screen) {
-      line-height: 5.5rem;
-    }
-    @include media($mobile-small-screen) {
-      font-size: 2.8rem;
-      padding-top: 4px; //to give h1 and links same baseline
-    }
-  }
-
-  a {
-    color: $white;
-    font-weight: 300;
-    text-decoration: none;
-  }
-  a:hover {
-    text-decoration: underline;
-    color: $white;
-  }
-  a:visited {
-    color: $white;
-  }
-  .agency-selector-wrap {
-    width: 50%;
-    float: left;
-    @include media($medium-screen) {
-      width: 100%;
-      float: none;
-      clear: both;
-    }
-  }
-}
-
-.agency-selector-wrap {
-  width: 70%;
-  @include media($medium-screen) {
-    width: 80%;
-  }
-  @include media($small-screen) {
-    width: 100%;
-  }
-}
-
-.links {
-  float: right;
-  margin-bottom: 0;
-  @include media($medium-screen) {
-    li {
-      display: inline;
-      padding: 0 0.8rem;
-      &:nth-child(odd) a::after {
-        content: "\2022";
-        padding: 0 0 0 1.6rem;
-        font-weight: bold;
-        color: $light-blue;
-      }
-    }
-    a {
-      line-height: 5.5rem;
-    }
-  }
-  @include media($small-screen) {
-    li {
-      padding: 0.5rem;
-      &:nth-child(odd) a::after {
-        padding: 0 0 0 1rem;
-      }
-    }
-  }
-  @include media($mobile-small-screen) {
-    li {
-      font-size: 1.6rem;
-      padding: 0;
-      margin: 0;
-      display: block;
-      &:nth-child(odd) a::after {
-        content: "";
-        padding: 0;
-      }
-    }
-    a {
-      line-height: 1rem;
-      font-size: 1.5rem;
-    }
-  }
-}
-
-.agency-selector-wrap {
-  //hide label needed for accessibility
-  label {
-    position: absolute;
-    left: -999em;
-  }
-
-  .usa-form {
-    max-width: 100%;
-  }
-}
-
-#agency-selector {
-  height: auto;
-  width: 100%;
-  max-width: none; // USWDS override
-  font-size: 22px;
-  font-weight: 600;
-  vertical-align: middle;
-  color: $dark-blue;
-  @include media($medium-screen) {
-    font-size: 16px;
-  }
-}
-header #agency-selector {
-  background-image: url("../css/img/arrow-down.png");
-  background-image: url("../css/img/arrow-down.svg");
-  color: $white;
-  background-color: $light-blue-two;
-  border: 1px solid $white;
-}
-
-/*
-* end top navigation bar
-*/
-
-=======
->>>>>>> ffdbe20d
 section {
   // background: $white;
   // padding: 1em;

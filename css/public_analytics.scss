--- conflicted
+++ resolved
@@ -83,30 +83,6 @@
   color: $dark_blue;
 }
 
-<<<<<<< HEAD
-.anlytics-title {
-  float:left;
-}
-
-.agency-selector {
-  background: url(../images/white-arrow-down.png) 98% no-repeat white ;
-  background-size: 7%;
-  background-color: #36435A;
-  color: white;
-  font-size: .8em;
-  font-weight: 600;
-  padding: 2px 2px 2px 10px;
-  width:95%;
-  border: 1px solid white;
-  border-radius: 5px;
-  -webkit-appearance: none;
-  -moz-appearance: none;
-  appearance: none;
-  left:50px;
-  @include media($small-screen) {
-    padding: 2px 2px 2px 5px;
-  }
-}
 
 .technical-difficulties {
   color:red;
@@ -114,81 +90,7 @@
   padding-top:1.25em;
 }
 
-#agency-selector-wrap {
-  float:right;
-  width:100%;
-  float:left; 
-  display:inline;
-  @include media($xxlarge-screen) {
-    width: 60%;
-  }
-  @include media($xlarge-screen) {
-    width: 70%;
-  }
-  @include media($large-screen)  {
-    width: 60%;
-    display:none;
-  }
-  @include media($medium-screen) {
-    width:  50%;
-    display:none;
-  }
-  @include media($small-screen)  {
-    width:  40%;
-    display:none;
-  }
-}
-
-#agency-selector-wrap-small {
-  float:right;
-  width:100%;
-  float:left;
-  font-size:1.4em;
-  display:inline;
-  max-width:400px;
-  @include media($xxlarge-screen) {
-    display:none;
-  }
-  @include media($xlarge-screen) {
-    width: 60%;
-    display:none;
-  }
-  @include media($large-screen)  {
-    width: 50%;
-    display:inline;
-    max-width:  550px;
-    padding-bottom:10px;
-  }
-  @include media($medium-screen) {
-    width:  60%;
-    display:inline;
-    max-width:450px;
-    padding-bottom:10px;
-  }
-  @include media($small-screen)  {
-    width:  85%;
-    display:inline;
-    max-width:450px;
-    padding-bottom:10px;
-  }
-  @include media($mobile-small-screen) {
-    width:  100%;
-    display:inline;
-    max-width:450px;
-    padding-bottom:10px;
-    font-size: larger;
-  }
-}
-
-
-#usa_dot_gov_header {
-  a, a:visited {
-    color: $white;
-  }
-}
-
-=======
->>>>>>> 59375fa1
+
 h2 {
   font-size: 4em;
 }

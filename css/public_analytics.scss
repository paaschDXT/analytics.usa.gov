--- conflicted
+++ resolved
@@ -191,16 +191,11 @@
       li {
         display: inline;
         padding: 0 0.8rem;
-<<<<<<< HEAD
         &:nth-child(odd) a::after {
           content: "\2022";
           padding: 0 0 0 1.6rem;
           font-weight: bold;
           color: $light-blue;
-=======
-        &:first-child {
-          /*border-right: 3px solid $light-blue;*/
->>>>>>> cacaa1dc
         }
       }
       a {
@@ -217,7 +212,6 @@
     }
    @include media($mobile-small-screen) {
      li {
-<<<<<<< HEAD
        font-size: 1.6rem;
        padding: 0;
        margin: 0;
@@ -229,14 +223,9 @@
      }
      a {
         line-height: 1rem;
-=======
         font-size: 1.5rem;
      }
-     a {
-        line-height: 4.5rem;
->>>>>>> cacaa1dc
-      }
-    }
+  }
 }
 
 .agency-selector-wrap {

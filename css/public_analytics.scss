--- conflicted
+++ resolved
@@ -138,12 +138,7 @@
     margin: 0 24px 0 0;
     line-height: 5rem;
     @include media($medium-screen) {
-<<<<<<< HEAD
-      font-size: 26px;
-      line-height: 30px;
-=======
       line-height: 5.5rem;
->>>>>>> a7cf2867
     }
     @include media($mobile-small-screen) {
       font-size: 2.8rem;
@@ -212,7 +207,7 @@
   width: 100%;
   max-width: none; // USWDS override
   color: $white;
-  background-color: $dark_blue;
+  background-color: $dark-blue;
   font-size: 22px;
   font-weight: 600;
   vertical-align: middle;

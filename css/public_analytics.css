--- conflicted
+++ resolved
@@ -229,14 +229,11 @@
     font-size: 3em;
     font-weight: 300; }
 
-<<<<<<< HEAD
+#time_series,
+.section_subheadline {
+  color: #36435A; }
+
 #current_visitors {
-=======
-#time_series, .section_subheadline {
-  color: #36435A; }
-
-#big_number {
->>>>>>> 4afc34ba
   font-weight: 600;
   text-align: center; }
 

@import url(https://fonts.googleapis.com/css?family=Open+Sans:400,600,700,300);
html {
  -webkit-box-sizing: border-box;
  -moz-box-sizing: border-box;
  box-sizing: border-box; }

*, *:before, *:after {
  -webkit-box-sizing: inherit;
  -moz-box-sizing: inherit;
  box-sizing: inherit; }

body {
  font-family: "Open Sans", Helvetica, arial, sans-serif;
  font-size: 18px;
  font-weight: 300;
  color: #222;
  background: #f9f9f9;
  margin: 0; }
  @media screen and (max-width: 992px) {
    body {
      font-size: 16px; } }
  @media screen and (max-width: 768px) {
    body {
      font-size: 16px; } }

a, a:visited {
  color: #36435A; }

#usa_dot_gov_header a, #usa_dot_gov_header a:visited {
  color: #fff; }

h2 {
  font-size: 4em; }

h3 {
  font-size: 1.2em;
  margin: 1em 0; }

h4 {
  margin: 1em 0;
  font-size: 1.2em;
  font-weight: 400; }

h5 {
  font-size: 0.8em;
  font-weight: 400; }

header {
  background: #36435A;
  color: white; }
  header .header_container {
    max-width: 97.5em;
    margin-left: auto;
    margin-right: auto;
    padding: 0 1em; }
    header .header_container::after {
      clear: both;
      content: "";
      display: table; }
    @media screen and (max-width: 1600px) {
      header .header_container {
        max-width: 1600px; } }
    @media screen and (max-width: 1200px) {
      header .header_container {
        max-width: 1200px; } }
    @media screen and (max-width: 992px) {
      header .header_container {
        max-width: 992px; } }
    @media screen and (max-width: 768px) {
      header .header_container {
        max-width: 768px; } }
  header #color_bar {
    background: #3A96B7;
    height: 6px; }
  header h1 {
    float: left;
    display: block;
    margin-right: 0%;
    width: 50%;
    font-weight: 600; }
    header h1:last-child {
      margin-right: 0; }
    header h1 a {
      font-weight: 300;
      color: white;
      text-decoration: none; }
    header h1 a:hover {
      text-decoration: underline; }
    @media screen and (max-width: 768px) {
      header h1 {
        float: left;
        display: block;
        margin-right: 0%;
        width: 100%; }
        header h1:last-child {
          margin-right: 0; } }
  header #about {
    font-size: 1em;
    font-weight: 300;
    float: left;
    display: block;
    margin-right: 0%;
    width: 50%;
    padding-top: 2em;
    text-align: right;
    text-decoration: none;
    border: none; }
    header #about:last-child {
      margin-right: 0; }
    @media screen and (max-width: 768px) {
      header #about {
        float: left;
        display: block;
        margin-right: 0%;
        width: 100%;
        text-align: left;
        padding-top: 0;
        padding-bottom: 10px; }
        header #about:last-child {
          margin-right: 0; } }
  header #about:hover {
    text-decoration: underline; }

section {
  background: #fff;
  padding: 1em; }
  section h2 {
    font-size: 8em;
    margin: 0; }
    @media screen and (max-width: 768px) {
      section h2 {
        font-size: 6em; } }
  section h3 {
    margin: 10px 0; }

#realtime {
  color: #36435A; }

.container {
  max-width: 97.5em;
  margin-left: auto;
  margin-right: auto;
  border-left: 1px solid #aaa;
  border-right: 1px solid #aaa;
  border-bottom: 1px solid #aaa;
  background: #fff; }
  .container::after {
    clear: both;
    content: "";
    display: table; }
  @media screen and (max-width: 1600px) {
    .container {
      max-width: 1600px; } }
  @media screen and (max-width: 1200px) {
    .container {
      max-width: 1200px; } }
  @media screen and (max-width: 992px) {
    .container {
      max-width: 992px; } }
  @media screen and (max-width: 768px) {
    .container {
      max-width: 768px; } }

#main_data {
  border-right: 1px solid #aaa;
  float: left;
  display: block;
  margin-right: 0%;
  width: 64.28571%; }
  #main_data:last-child {
    margin-right: 0; }
  @media screen and (max-width: 768px) {
    #main_data {
      float: left;
      display: block;
      margin-right: 0%;
      width: 100%;
      border-right: none; }
      #main_data:last-child {
        margin-right: 0; } }

.visits_today h3 {
  display: block;
  height: 2.5rem;
  margin-bottom: 0; }
.visits_today h4 {
  display: block;
  text-align: right;
  margin-top: -2.5rem;
  font-size: 1.0em;
  color: #222; }

#secondary_data {
  float: left;
  display: block;
  margin-right: 0%;
  width: 35.71429%; }
  #secondary_data:last-child {
    margin-right: 0; }
  @media screen and (max-width: 768px) {
    #secondary_data {
      float: left;
      display: block;
      margin-right: 0%;
      width: 100%;
      border-top: 1px solid #aaa;
      border-left: none;
      border-right: none; }
      #secondary_data:last-child {
        margin-right: 0; } }
  #secondary_data h3 {
    margin-bottom: 0; }
  #secondary_data h5 {
    margin-top: 0; }

#explanation, #data_download, #agencies {
  border-top: 1px solid #aaa;
  font-size: 90%;
  line-height: 1.6em; }
  #explanation li, #data_download li, #agencies li {
    margin: 1em 0; }

#explanation, #agencies {
  float: left;
  display: block;
  margin-right: 0%;
  width: 64.28571%; }
  #explanation:last-child, #agencies:last-child {
    margin-right: 0; }
  @media screen and (max-width: 768px) {
    #explanation, #agencies {
      float: left;
      display: block;
      margin-right: 0%;
      width: 100%; }
      #explanation:last-child, #agencies:last-child {
        margin-right: 0; } }

#data_download {
  float: left;
  display: block;
  margin-right: 0%;
  width: 35.71429%; }
  #data_download:last-child {
    margin-right: 0; }
  @media screen and (max-width: 768px) {
    #data_download {
      float: left;
      display: block;
      margin-right: 0%;
      width: 100%; }
      #data_download:last-child {
        margin-right: 0; } }

.section_headline {
  padding: 0.1em 1em;
  border-top: 1px solid #aaa; }
  @media screen and (max-width: 768px) {
    .section_headline {
      border-bottom: none; } }

.section_subheadline {
  padding: 0.5em 1em;
  border-top: 1px solid #aaa;
  text-align: center;
  font-size: 1.5em; }
  .section_subheadline #total_visitors {
    font-weight: 600; }

.three_column {
  float: left;
  display: block;
  margin-right: 0%;
  width: 33.33333%; }
  .three_column:last-child {
    margin-right: 0; }
  @media screen and (max-width: 768px) {
    .three_column {
      float: left;
      display: block;
      margin-right: 0%;
      width: 100%;
      border-left: none;
      border-top: 1px solid #aaa; }
      .three_column:last-child {
        margin-right: 0; } }
  .three_column h4 {
    text-align: center;
    margin: 0;
    font-size: 90%; }
  .three_column h5 {
    margin-top: 0;
    text-align: center; }

#realtime {
  text-align: center;
  padding-top: 0em;
  padding-bottom: 2em; }
  #realtime .chart_subtitle {
    font-size: 2.3em;
    font-weight: 300; }

#coming_soon {
  position: absolute;
  top: 0;
  bottom: 0;
  left: 0;
  right: 0;
  height: 100%;
  background: #36435A;
  color: white;
  vertical-align: middle;
  padding: 10em; }
  #coming_soon a {
    color: white; }
  #coming_soon h1 {
    font-size: 4em; }
  #coming_soon h1, #coming_soon h2 {
    text-align: center;
    font-weight: 300; }
  #coming_soon h2 {
    font-size: 2em;
    margin: 2em auto; }
  @media screen and (max-width: 768px) {
    #coming_soon {
      font-size: 12px;
      padding: 2em; } }

#chart_windows .bar-chart .bin,
#chart_ie .bar-chart .bin {
  margin-left: 2em;
  margin-bottom: 0rem; }
  #chart_windows .bar-chart .bin .bar,
  #chart_ie .bar-chart .bin .bar {
    display: none; }

#time_series {
  padding: 0 1em; }

#time_series svg {
  display: block;
  margin: 0;
  width: 100%;
  height: auto; }

#current_visitors {
  font-weight: 600;
  text-align: center; }

#top_100_table h3 {
  float: left;
  display: block;
  margin-right: 0%;
  width: 40%; }
  #top_100_table h3:last-child {
    margin-right: 0; }
#top_100_table h5 {
  color: #222;
  font-weight: 300; }

.top-pages .bar-chart {
  margin-top: 0; }

figure {
  margin: 0; }

ul.pills {
  float: left;
  display: block;
  margin-right: 0%;
  width: 60%;
  display: inline-block;
  border-right: 1px solid #aaa;
  border-left: 1px solid #aaa; }
  ul.pills::after {
    clear: both;
    content: "";
    display: table; }
  ul.pills:last-child {
    margin-right: 0; }
  ul.pills li {
    width: 33.3333%; }
  ul.pills, ul.pills > li {
    list-style: none;
    margin: 0;
    padding: 0;
    display: block; }
  ul.pills {
    margin: .60rem 0; }
  ul.pills > li {
    float: left; }
    ul.pills > li > a {
      color: #36435A;
      background: #fff;
      width: 100%;
      text-align: center;
      font-weight: 300;
      font-size: 0.8em;
      display: inline-block;
      padding: .32em 0em;
      text-decoration: none;
      border-top: 1px solid #aaa;
      border-bottom: 1px solid #aaa;
      border-right: 1px solid #aaa; }
      ul.pills > li > a:hover {
        text-decoration: underline; }
      ul.pills > li > a[aria-selected='true'] {
        color: #fff;
        background: #3A96B7; }
    ul.pills > li:last-child > a {
      border-right: none; }

.bar-chart {
  margin: 1rem 0;
  position: relative;
  font-size: 90%; }
  .bar-chart .bar-chart {
    font-size: 80%; }
  .bar-chart .bin {
    position: relative;
    overflow: hidden;
    margin: 0 0 1rem 0; }
    .bar-chart .bin::after {
      clear: both;
      content: "";
      display: table; }
    .bar-chart .bin .bar:after {
      content: " ";
      display: block;
      position: absolute;
      background: #f9f9f9;
      top: 0;
      left: 100%;
      width: 1000px;
      height: 100%;
      z-index: 1; }
  .bar-chart .bar {
    height: .5rem;
    background: #3A96B7;
    position: relative;
    z-index: 2;
    min-width: 1px;
    -webkit-transition: width 0.5s linear;
    -moz-transition: width 0.5s linear;
    transition: width 0.5s linear; }
  .bar-chart .label {
    white-space: nowrap;
    height: 1.5rem;
    margin-right: 4em;
    white-space: nowrap;
    overflow: hidden;
    text-overflow: ellipsis; }
    .bar-chart .label a {
      text-decoration: none; }
  .bar-chart .value {
    text-align: right;
    height: 1rem;
    white-space: nowrap;
    margin-top: -1.5rem;
    margin-bottom: .45rem; }

g.axis path,
g.axis line {
  fill: none;
  stroke: none; }
g.axis .tick text {
  fill: #222;
  font-size: .75rem; }

.time-series rect {
  fill: #3A96B7;
  stroke: #fff;
  stroke-width: 1; }
.time-series text.label {
<<<<<<< HEAD
  fill: #aaa;
  font-size: .6rem; }
=======
  fill: #222;
  font-size: .5rem; }
>>>>>>> 3240a015

figure figure h4 {
  display: none; }
figure figure .bar-chart {
  margin: .5rem 0; }
  figure figure .bar-chart .bin {
    margin-bottom: .5rem; }

*[data-block] {
  opacity: 1;
  -webkit-transition: opacity 0.3s ease-in 0.5s;
  -moz-transition: opacity 0.3s ease-in 0.5s;
  transition: opacity 0.3s ease-in 0.5s; }
  *[data-block].loading {
    opacity: .8; }

/*# sourceMappingURL=public_analytics.css.map */<|MERGE_RESOLUTION|>--- conflicted
+++ resolved
@@ -472,13 +472,8 @@
   stroke: #fff;
   stroke-width: 1; }
 .time-series text.label {
-<<<<<<< HEAD
-  fill: #aaa;
+  fill: #222;
   font-size: .6rem; }
-=======
-  fill: #222;
-  font-size: .5rem; }
->>>>>>> 3240a015
 
 figure figure h4 {
   display: none; }
